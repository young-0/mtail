#!/usr/bin/make -f

include /usr/share/dpkg/pkg-info.mk

#export DH_VERBOSE=1
export DH_GOPKG := github.com/google/mtail

export DH_GOLANG_INSTALL_EXTRA := examples/ testdata/

<<<<<<< HEAD
export DH_GOLANG_EXCLUDES := /emgen
export DH_GOLANG_INSTALL_EXTRA := examples/ testdata/ \
    testutil/reader_test.golden vm/parser.y
=======
export DH_GOLANG_EXCLUDES := emgen
>>>>>>> f05651e9

BUILDDIR := $(CURDIR)/build
BUILDFLAGS = -ldflags \
  " -X main.Version=$(DEB_VERSION_UPSTREAM)\
    -X main.Revision=debian-$(DEB_VERSION)"

%:
	dh $@ --buildsystem=golang --with=golang --builddirectory=$(BUILDDIR)

override_dh_auto_build:
	dh_auto_build -- $(BUILDFLAGS)

override_dh_auto_test:
ifeq (,$(filter nocheck,$(DEB_BUILD_OPTIONS)))
	dh_auto_test
	# Only run race tests on amd64.
	test "$(DEB_HOST_ARCH_CPU)" != amd64 || \
            GOPATH=$(BUILDDIR) go test -v -timeout 5m -race $(DH_GOPKG)
endif
	MTAIL_BIN=$(BUILDDIR)/mtail tests/regtest.sh

override_dh_installinit:
	dh_installinit --no-enable --no-start

override_dh_auto_install:
	dh_auto_install -- --no-source<|MERGE_RESOLUTION|>--- conflicted
+++ resolved
@@ -7,13 +7,9 @@
 
 export DH_GOLANG_INSTALL_EXTRA := examples/ testdata/
 
-<<<<<<< HEAD
 export DH_GOLANG_EXCLUDES := /emgen
 export DH_GOLANG_INSTALL_EXTRA := examples/ testdata/ \
-    testutil/reader_test.golden vm/parser.y
-=======
-export DH_GOLANG_EXCLUDES := emgen
->>>>>>> f05651e9
+    testutil/reader_test.golden
 
 BUILDDIR := $(CURDIR)/build
 BUILDFLAGS = -ldflags \
