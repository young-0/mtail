// Copyright 2011 Google Inc. All Rights Reserved.
// This file is available under the Apache license.

package vm

import (
	"sync"

	"github.com/google/mtail/metrics"
)

type astNode interface {
	Pos() *position // Returns the position of the node from the original source
	Type() Type     // Returns the type of the expression in this node
}

type stmtlistNode struct {
	s        *Scope // Pointer to the local scope for this enclosing block
	children []astNode
}

func (n *stmtlistNode) Pos() *position {
	return mergepositionlist(n.children)
}

func (n *stmtlistNode) Type() Type {
	return None
}

type exprlistNode struct {
	children []astNode

	typMu sync.RWMutex
	typ   Type
}

func (n *exprlistNode) Pos() *position {
	return mergepositionlist(n.children)
}

func (n *exprlistNode) Type() Type {
	n.typMu.RLock()
	defer n.typMu.RUnlock()
	return n.typ
}

func (n *exprlistNode) SetType(t Type) {
	n.typMu.Lock()
	defer n.typMu.Unlock()
	n.typ = t
}

type condNode struct {
	cond      astNode
	truthNode astNode
	elseNode  astNode
	s         *Scope // a conditional expression can cause new variables to be defined
}

func (n *condNode) Pos() *position {
	return mergepositionlist([]astNode{n.cond, n.truthNode, n.elseNode})
}

func (n *condNode) Type() Type {
	return None
}

type idNode struct {
	pos  position
	name string
	sym  *Symbol
}

func (n *idNode) Pos() *position {
	return &n.pos
}

func (n *idNode) Type() Type {
	if n.sym != nil {
		return n.sym.Type
	}
	return Error // id not defined
}

type caprefNode struct {
	pos     position
	name    string
	isNamed bool // true if the capref is a named reference, not positional
	sym     *Symbol
}

func (n *caprefNode) Pos() *position {
	return &n.pos
}

func (n *caprefNode) Type() Type {
	if n.sym != nil {
		return n.sym.Type
	}
	return Error // sym not defined due to undefined capref error
}

type builtinNode struct {
	pos  position
	name string
	args astNode

	typMu sync.RWMutex
	typ   Type
}

func (n *builtinNode) Pos() *position {
	return &n.pos
}

func (n *builtinNode) Type() Type {
	n.typMu.RLock()
	defer n.typMu.RUnlock()
	return n.typ
}

func (n *builtinNode) SetType(t Type) {
	n.typMu.Lock()
	defer n.typMu.Unlock()
	n.typ = t
}

type binaryExprNode struct {
	lhs, rhs astNode
	op       int

	typMu sync.RWMutex
	typ   Type
}

func (n *binaryExprNode) Pos() *position {
	return MergePosition(n.lhs.Pos(), n.rhs.Pos())
}

func (n *binaryExprNode) Type() Type {
	n.typMu.RLock()
	defer n.typMu.RUnlock()
	return n.typ
}

func (n *binaryExprNode) SetType(t Type) {
	n.typMu.Lock()
	defer n.typMu.Unlock()
	n.typ = t
}

type unaryExprNode struct {
	pos  position // pos is the position of the op
	expr astNode
	op   int

	typMu sync.RWMutex
	typ   Type
}

func (n *unaryExprNode) Pos() *position {
	return MergePosition(&n.pos, n.expr.Pos())
}

func (n *unaryExprNode) Type() Type {
	n.typMu.RLock()
	defer n.typMu.RUnlock()
	return n.typ
}

func (n *unaryExprNode) SetType(t Type) {
	n.typMu.Lock()
	defer n.typMu.Unlock()
	n.typ = t
}

type indexedExprNode struct {
	lhs, index astNode

	typMu sync.RWMutex
	typ   Type
}

func (n *indexedExprNode) Pos() *position {
	return MergePosition(n.lhs.Pos(), n.index.Pos())
}

func (n *indexedExprNode) Type() Type {
	n.typMu.RLock()
	defer n.typMu.RUnlock()
	return n.typ
}

func (n *indexedExprNode) SetType(t Type) {
	n.typMu.Lock()
	defer n.typMu.Unlock()
	n.typ = t
}

type declNode struct {
	pos          position
	name         string
	hidden       bool
	keys         []string
	buckets      []float64
	kind         metrics.Kind
	exportedName string
	sym          *Symbol
}

func (n *declNode) Pos() *position {
	return &n.pos
}

func (n *declNode) Type() Type {
<<<<<<< HEAD
	if n.kind == metrics.Histogram {
		return Buckets
	} else if n.sym != nil {
		return n.sym.Type.Root()
=======
	if n.sym != nil {
		return n.sym.Type
>>>>>>> 10e1a591
	}
	return Error
}

type stringConstNode struct {
	pos  position
	text string
}

func (n *stringConstNode) Pos() *position {
	return &n.pos
}
func (n *stringConstNode) Type() Type {
	return String
}

type intConstNode struct {
	pos position
	i   int64
}

func (n *intConstNode) Pos() *position {
	return &n.pos
}
func (n *intConstNode) Type() Type {
	return Int
}

type floatConstNode struct {
	pos position
	f   float64
}

func (n *floatConstNode) Pos() *position {
	return &n.pos
}
func (n *floatConstNode) Type() Type {
	return Float
}

// patternExprNode is the top of a pattern expression
type patternExprNode struct {
	expr    astNode
	pattern string // if not empty, the fully defined pattern after typecheck
	index   int    // reference to the compiled object offset after codegen
}

func (n *patternExprNode) Pos() *position {
	return n.expr.Pos()
}

func (n *patternExprNode) Type() Type {
	return Pattern
}

// patternConstNode holds inline constant pattern fragments
type patternConstNode struct {
	pos     position
	pattern string
}

func (n *patternConstNode) Pos() *position {
	return &n.pos
}

func (n *patternConstNode) Type() Type {
	return Pattern
}

// patternDefNode holds a named pattern expression
type patternFragmentDefNode struct {
	id      astNode
	expr    astNode
	sym     *Symbol // Optional Symbol for a named pattern
	pattern string  // If not empty, contains the complete evaluated pattern of the expr
}

func (n *patternFragmentDefNode) Pos() *position {
	return n.id.Pos()
}

func (n *patternFragmentDefNode) Type() Type {
	return Pattern
}

type decoDefNode struct {
	pos   position
	name  string
	block astNode
	sym   *Symbol
}

func (n *decoDefNode) Pos() *position {
	return MergePosition(&n.pos, n.block.Pos())
}

func (n *decoDefNode) Type() Type {
	if n.sym != nil {
		return n.sym.Type
	}
	return Int
}

type decoNode struct {
	pos   position
	name  string
	block astNode
	def   *decoDefNode
}

func (n *decoNode) Pos() *position {
	return MergePosition(&n.pos, n.block.Pos())
}

func (n *decoNode) Type() Type {
	return None
}

type nextNode struct {
	pos position
}

func (n *nextNode) Pos() *position {
	return &n.pos
}

func (n *nextNode) Type() Type {
	return None
}

type otherwiseNode struct {
	pos position
}

func (n *otherwiseNode) Pos() *position {
	return &n.pos
}

func (n *otherwiseNode) Type() Type {
	return None
}

type delNode struct {
	pos position
	n   astNode
}

func (d *delNode) Pos() *position {
	return &d.pos
}

func (d *delNode) Type() Type {
	return None
}

type convNode struct {
	n astNode

	mu  sync.RWMutex
	typ Type
}

func (n *convNode) Pos() *position {
	return n.n.Pos()
}

func (n *convNode) Type() Type {
	n.mu.RLock()
	defer n.mu.RUnlock()
	return n.typ
}

func (n *convNode) SetType(t Type) {
	n.mu.Lock()
	defer n.mu.Unlock()
	n.typ = t
}

type errorNode struct {
	pos      position
	spelling string
}

func (n *errorNode) Pos() *position {
	return &n.pos
}

func (n *errorNode) Type() Type {
	return Error
}<|MERGE_RESOLUTION|>--- conflicted
+++ resolved
@@ -213,15 +213,10 @@
 }
 
 func (n *declNode) Type() Type {
-<<<<<<< HEAD
 	if n.kind == metrics.Histogram {
 		return Buckets
 	} else if n.sym != nil {
-		return n.sym.Type.Root()
-=======
-	if n.sym != nil {
 		return n.sym.Type
->>>>>>> 10e1a591
 	}
 	return Error
 }
