// Copyright 2017 Google Inc. All Rights Reserved.
// This file is available under the Apache license.

package datum

import (
	"fmt"
	"sync/atomic"
	"time"
)

// Type describes the type of value stored in a Datum.
type Type int

const (
	// Int describes an integer datum
	Int Type = iota
	// Float describes a floating point datum
	Float
	Buckets
)

func (t Type) String() string {
	switch t {
	case Int:
		return "Int"
	case Float:
		return "Float"
	case Buckets:
		return "Buckets"
	}
	return "?"
}

// Datum is an interface for metric datums, with a type, value and timestamp to be exported.
type Datum interface {
	// Type returns the Datum type.
	Type() Type

	// ValueString returns the value of a Datum as a string.
	ValueString() string

	// TimeString returns the timestamp of a Datum as a string.
	TimeString() string
}

// BaseDatum is a struct used to record timestamps across all Datum implementations.
type BaseDatum struct {
	Time int64 // nanoseconds since unix epoch
}

var zeroTime time.Time

func (d *BaseDatum) stamp(timestamp time.Time) {
	if timestamp.IsZero() {
		atomic.StoreInt64(&d.Time, time.Now().UTC().UnixNano())
	} else {
		atomic.StoreInt64(&d.Time, timestamp.UnixNano())
	}
}

// TimeString returns the timestamp of this Datum as a string.
func (d *BaseDatum) TimeString() string {
	return fmt.Sprintf("%d", atomic.LoadInt64(&d.Time)/1e9)
}

// NewInt creates a new zero integer datum.
func NewInt() Datum {
	return MakeInt(0, zeroTime)
}

// NewFloat creates a new zero floating-point datum.
func NewFloat() Datum {
	return MakeFloat(0., zeroTime)
}

<<<<<<< HEAD
func NewBuckets(buckets []Range) Datum {
	return MakeBuckets(0., buckets, zeroTime)
}

=======
// MakeInt creates a new integer datum with the provided value and timestamp.
>>>>>>> 10e1a591
func MakeInt(v int64, ts time.Time) Datum {
	d := &IntDatum{}
	d.Set(v, ts)
	return d
}

// MakeFloat creates a new floating-point datum with the provided value and timestamp.
func MakeFloat(v float64, ts time.Time) Datum {
	d := &FloatDatum{}
	d.Set(v, ts)
	return d
}

<<<<<<< HEAD
func MakeBuckets(v float64, buckets []Range, ts time.Time) Datum {
	d := &BucketsDatum{}

	for _, r := range buckets {
		d.AddBucket(r)
	}

	d.Set(v, ts)
	return d
}

=======
// GetInt returns the integer value of a datum, or error.
>>>>>>> 10e1a591
func GetInt(d Datum) int64 {
	switch d := d.(type) {
	case *IntDatum:
		return d.Get()
	default:
		panic(fmt.Sprintf("datum %v is not an Int", d))
	}
}

// GetFloat returns the floating-point value of a datum, or error.
func GetFloat(d Datum) float64 {
	switch d := d.(type) {
	case *FloatDatum:
		return d.Get()
	default:
		panic(fmt.Sprintf("datum %v is not a Float", d))
	}
}

// SetInt sets an integer datum to the provided value and timestamp, or panics if the Datum is not an IntDatum.
func SetInt(d Datum, v int64, ts time.Time) {
	switch d := d.(type) {
	case *IntDatum:
		d.Set(v, ts)
	case *BucketsDatum:
		d.Set(float64(v), ts)
	default:
		panic(fmt.Sprintf("datum %v is not an Int", d))
	}
}

// SetFloat sets a floating-point Datum to the provided value and timestamp, or panics if the Datum is not a FloatDatum.
func SetFloat(d Datum, v float64, ts time.Time) {
	switch d := d.(type) {
	case *FloatDatum:
		d.Set(v, ts)
	case *BucketsDatum:
		d.Set(float64(v), ts)
	default:
		panic(fmt.Sprintf("datum %v is not a Float", d))
	}
}

// IncIntBy increments an integer Datum by the provided value, at time ts, or panics if the Datum is not an IntDatum.
func IncIntBy(d Datum, v int64, ts time.Time) {
	switch d := d.(type) {
	case *IntDatum:
		d.IncBy(v, ts)
	default:
		panic(fmt.Sprintf("datum %v is not an Int", d))
	}
}<|MERGE_RESOLUTION|>--- conflicted
+++ resolved
@@ -74,14 +74,11 @@
 	return MakeFloat(0., zeroTime)
 }
 
-<<<<<<< HEAD
 func NewBuckets(buckets []Range) Datum {
 	return MakeBuckets(0., buckets, zeroTime)
 }
 
-=======
 // MakeInt creates a new integer datum with the provided value and timestamp.
->>>>>>> 10e1a591
 func MakeInt(v int64, ts time.Time) Datum {
 	d := &IntDatum{}
 	d.Set(v, ts)
@@ -95,7 +92,6 @@
 	return d
 }
 
-<<<<<<< HEAD
 func MakeBuckets(v float64, buckets []Range, ts time.Time) Datum {
 	d := &BucketsDatum{}
 
@@ -107,9 +103,7 @@
 	return d
 }
 
-=======
 // GetInt returns the integer value of a datum, or error.
->>>>>>> 10e1a591
 func GetInt(d Datum) int64 {
 	switch d := d.(type) {
 	case *IntDatum:
