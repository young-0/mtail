--- conflicted
+++ resolved
@@ -9,10 +9,6 @@
 import (
 	"flag"
 	"fmt"
-<<<<<<< HEAD
-=======
-	"path/filepath"
->>>>>>> d6b3d645
 	"testing"
 
 	"github.com/google/mtail/mtail"
@@ -26,13 +22,7 @@
 func BenchmarkProgram(b *testing.B) {
 	// exampleProgramTests live in ex_test.go
 	for _, bm := range exampleProgramTests {
-<<<<<<< HEAD
 		b.Run(fmt.Sprintf("%s on %s", bm.programfile, bm.logfile), func(b *testing.B) {
-=======
-		prog := filepath.Base(bm.programfile)
-		log := filepath.Base(bm.logfile)
-		b.Run(fmt.Sprintf("%s on %s", tc.programfile, tc.logfile), func(b *testing.B) {
->>>>>>> d6b3d645
 			b.ReportAllocs()
 
 			w := watcher.NewFakeWatcher()
@@ -54,7 +44,7 @@
 			b.StopTimer()
 			mtail.Close()
 			if err != nil {
-				b.Fatalf("strconv.ParseInt failed: %s", err)
+				b.Fatal(err)
 				return
 			}
 			// The bytes recorded is really the number of lines read.
