--- conflicted
+++ resolved
@@ -40,11 +40,7 @@
   "All types in the mtail language.  Used for font locking.")
 
 (defconst mtail-mode-keywords
-<<<<<<< HEAD
-  '("after" "as" "by" "const" "def" "del" "else" "hidden" "next" "otherwise")
-=======
-  '("as" "by" "const" "hidden" "def" "next" "stop")
->>>>>>> b2b66158
+  '("after" "as" "by" "const" "def" "del" "else" "hidden" "next" "otherwise" "stop")
   "All keywords in the mtail language.  Used for font locking.")
 
 (defconst mtail-mode-builtins
